import numpy as np
import qutip as qt
import matplotlib.pyplot as plt
from qutip import sigmax, sigmay, sigmaz
import random

<<<<<<< HEAD
THETA = 0
THETA_DOT = 1
AMP = 1
AMP_DOT = 3
=======
OMEGA_ERR_FACTOR = 0.1
THETA_BOOST_CONTROL = 5
>>>>>>> 1a774c73



class QuantumEnvironment:
    """
    The model is implemented as such - we have some energy gap w0. We induce a Hamiltonian in
    the x-y plane whose parameters are the angle θ and amplitude A. The model keeps θ_dot and
    A_dot. At every time step, the environment user is asked whether he wants, for both θ_dot
    and A_dot, whether he wants to increase/decrease them. The parameters are updated, a time
    step is applied.
    The inputs to the network are:
        <σ_x>,
        <σ_y>,
        <σ_z>,
        A_x,
        A_y,
        theta_dot,
        A_dot.
    """

    N_ACTIONS = 2
    INPUT_SIZE = 6

    def __init__(self, energy_gap, runtime, dt):
        """
        :param energy_gap: Induced energy gap. Qobj type. i.e. w0*sigmaz()
        :param runtime: duration of the simulation
        :param dt: time step
        :param skips: Number of time steps passed between each action.
                      This was not implemented yet.
        :return:
        """
        self.energy_gap = 0.5 * energy_gap

        self.dt = dt
        self.runtime = runtime
        self.steps = 0

        self.state = qt.basis(2, 0)

        self.ham_theta = 0.0
        self.ham_omega = 0.0

    def xy_amp(self):
        "Yields a smooth rectangle where the amp in xy charges"
        t = self.dt * self.steps
        T = self.runtime

        shift = 1
        slope = 10
        target_amp = 1

        if t > T / 2:
            amp = np.tanh(slope * (T - shift - t))
        else:
            amp = np.tanh(slope * (t - shift))
        amp += 1
        amp = target_amp * amp / 2
        return amp

    def __state_to_vec(self):
        """
        Bloch vector representation of the state self.state
        :return: list of expectation values for the state self.state.
        """
        # TODO - make this not swedish - Done!
        # psi = self.state
        # psi_d = self.state.dag()
        # x = psi_d * sigmax() * psi
        # y = psi_d * sigmay() * psi
        # z = psi_d * sigmaz() * psi
        # return [float(x[0][0][0]), float(y[0][0][0]), float(z[0][0][0])]

        x, y, z = qt.expect(sigmax(), self.state), qt.expect(sigmay(), self.state), qt.expect(sigmaz(), self.state)

        return [x, y, z]

    def fidelity(self):
        """
        fidelity with respect to |1> (which is the target state)
        :return: F(|ψ>,|1>) of type float.
        """
        # TODO - make this not swedish - Done!
        # psi = self.state
        # down = qt.basis(2, 1)
        # proj = (psi.dag() * down)[0][0][0]
        # return abs(proj * proj)

        return qt.fidelity(self.state, qt.basis(2, 1))

    def step(self, action):
        """
        Perform a single action: increase or decrease omega.
        so 2*2 actions. Observe the ad
        :param action: an integer
        :return:
        """
        self.steps += 1
<<<<<<< HEAD
        # Update Hamiltonian parameters (including its derivatives)
        #        0  1  2  3
        # θ_dot  -  -  +  +
        # A_dot  -  +  -  +
        theta_boost = (action // 2 - 0.5) * 2
        amp_boost = (action % 2 - 0.5) * 2

        # TODO - this part is also messy and will be cleaned up + it is repetitive
        #        since it also appears in the 'reset' method.
        #        ALSO - we need to try to apply usage of self.skips.
        #               If we won't like using it, we can set it to 1.
        self.ham_parameters[THETA_DOT] += theta_boost * T_BOOST_CONTROL
        self.ham_parameters[AMP_DOT] += amp_boost * A_BOOST_CONTROL

        self.ham_parameters[THETA] += self.ham_parameters[THETA_DOT] * self.dt
        self.ham_parameters[AMP] += self.ham_parameters[AMP_DOT] * self.dt
        self.ham_parameters[AMP] = abs(self.ham_parameters[AMP])

        amp = self.ham_parameters[AMP]
        amp_d = self.ham_parameters[AMP_DOT]
        theta_d = self.ham_parameters[THETA_DOT]
        theta = self.ham_parameters[THETA]

        # We want a high cost for high amps and high frequencies
        reward = -(amp * amp + theta_d * theta_d) * AMPLITUDE_ERR

        hamiltonian = self.energy_gap + amp * (np.cos(theta) * sigmax() + np.sin(theta) * sigmay())
        unitary_op = (1j * hamiltonian * self.dt).expm()
=======

        action = (action * 2) - 1
        self.ham_omega += action * THETA_BOOST_CONTROL
        self.ham_theta += self.ham_omega * self.dt

        xy_amp = self.xy_amp()
        hx = xy_amp * np.cos(self.ham_theta)
        hy = xy_amp * np.sin(self.ham_theta)
        hz = self.energy_gap

        ham_tot = hx * sigmax() + hy * sigmay() + hz * sigmaz()

        # Maybe take linear order of U
        unitary_op = (- 1j * ham_tot * self.dt).expm()
        # Maybe remove unit
>>>>>>> 1a774c73
        self.state = (unitary_op * self.state).unit()

        reward = self.fidelity() - (self.ham_omega ** 2) * OMEGA_ERR_FACTOR

        done = (self.steps * self.dt) >= self.runtime

        # This is what the neural network sees
        observation = [hx, hy, hz, self.ham_omega] + self.__state_to_vec()

        # Some useless parameter resulting from a previous implementation where I tried
        # to inherit from gym.env class.
        info = {}

        return observation, reward, done, info

    def reset(self):
        """
        Restarts steps and randomizes a state.
        :return: 7 parameters of the state and Hamiltonian.
        """

        c1 = 1j * random.random() + random.random()
        c2 = 1j * random.random() + random.random()
        c2 = 0

        psi = c1 * qt.basis(2, 0) + c2 * qt.basis(2, 1)
        self.state = psi.unit()

        self.steps = 0
        self.ham_theta = 0.0
        self.ham_omega = 0.0

        xy_amp = self.xy_amp()
        hx = xy_amp * np.cos(self.ham_theta)
        hy = xy_amp * np.sin(self.ham_theta)
        hz = self.energy_gap

        observation = [hx, hy, hz, self.ham_omega] + self.__state_to_vec()
        return observation

    def sample(self):
        """
        :return: A random action represented by an integer.
        """
        return random.randint(0, self.N_ACTIONS - 1)


class TLSSimulation:
    """ Simulate time evolution of a two level system subjected to an external driving."""

    def __init__(self, **kwargs):

        # General parameters:
        self.dimensions = 2

        # Hamiltonian:
        self.H = []
        self.hamiltonian_type = None

        # Temporal parameters:
        self.duration = kwargs.pop('duration')
        self.time_step = kwargs.pop('time_step')
        self.times = np.arange(0, self.duration, self.time_step)

        # State parameters:
        self.initial_state = None
        self.final_dm = None

        # simulation output
        self.simulation = None
        self.envelopes = []
        self.bloch_vectors_a = []
        self.bloch_vectors_b = []

    def add_initial_state(self, state_string):
        """
        Generate the initial state of the simulation.
        :param state_string: String determining the state of the first qubit.
        The second qubit is assumed to start in the ground state (?).
        """

        if state_string == 'ground':
            psi0 = qt.basis(dimensions=self.dimensions, n=0)
        elif state_string == 'excited':
            psi0 = qt.basis(dimensions=self.dimensions, n=1)
        else:
            raise Exception('Add support for arbitrary TLS state.')

        if self.hamiltonian_type == 'two_qubits':
            psi0 = qt.tensor(psi0, qt.basis(dimensions=self.dimensions, n=0))

        self.initial_state = psi0

    def add_hamiltonian(self, hamiltonian_type: str, **kwargs):
        """
        Generate the Hamiltonian of the system.
        Supports: 1) Single qubit - w_a * sigma_z
                  2) Two coupled qubits - w_a * sigma_z + w_b * sigma_z + g * sigma * sigma.
        :param hamiltonian_type: Determines the type of the simulation: 'single_qubit' or 'two_qubits'.
        """

        self.hamiltonian_type = hamiltonian_type

        if hamiltonian_type == 'single_qubit':
            sa_x, sa_y, sa_z = self.get_operators()
            w_a = kwargs.pop('w_a')
            hamiltonian = w_a * sa_z

        elif hamiltonian_type == 'two_qubits':
            sa_x, sa_y, sa_z, sb_x, sb_y, sb_z = self.get_operators()
            sa_plus = 0.5 * (sa_x - 1j * sa_y)
            sa_minus = sa_plus.dag()

            sb_plus = 0.5 * (sb_x - 1j * sb_y)
            sb_minus = sb_plus.dag()

            w_a = kwargs.pop('w_a')
            w_b = kwargs.pop('w_b')
            g = kwargs.pop('g')

            hamiltonian = (w_a / 2) * sa_z + (w_b / 2) * sb_z + g * (sa_plus * sb_minus + sa_minus * sb_plus)

        else:
            raise Exception('No valid Hamiltonian model was found.')

        self.H.append(hamiltonian)

    def add_drive(self, envelope_type: str, direction, **kwargs):
        """
        Add driving of the form envelope(t)*n*sigma to the Hamiltonian.
        :param direction: The n vector in the formula above (no need to normalize).
        :param envelope_type: Supports 1) 'step': specify 't_initial', 'duration' and 'amplitude' via kwargs.
                                       2) 'gaussian': specify 'center', 'amplitude' and 'width' via kwargs.
        :param kwargs: Envelope function parameters.
        :return:
        """

        # define the driving operators
        if self.hamiltonian_type == 'single_qubit':
            sa_x, sa_y, sa_z = self.get_operators()
        elif self.hamiltonian_type == 'two_qubits':
            sa_x, sa_y, sa_z, _, _, _ = self.get_operators()
        else:
            raise Exception('No Hamiltonian was found.')

        # normalize the direction vector
        direction = np.array(direction)
        direction = direction / np.linalg.norm(direction)

        # generate a handle for the envelope function.
        if envelope_type == 'step':
            t_initial = kwargs.pop('t_initial')
            duration = kwargs.pop('duration')
            amplitude = kwargs.pop('amplitude')

            envelope_func = lambda t, args: 0 if t < t_initial or t > t_initial + duration else amplitude

        elif envelope_type == 'gaussian':
            center = kwargs.pop('center')
            amplitude = kwargs.pop('amplitude')
            width = kwargs.pop('width')

            envelope_func = lambda t, args: amplitude * np.exp(-(t - center) ** 2 / (2 * width ** 2))
        else:
            envelope_func = lambda t, args: 1

        self.envelopes.append([envelope_func, direction])
        self.H.append([direction[0] * sa_x + direction[1] * sa_y + direction[2] * sa_z, envelope_func])

    def simulate(self, store_trajectory=False):
        """
        Simulate the time evolution of the qubit.
        """

        if self.hamiltonian_type == 'single_qubit':
            sa_x, sa_y, sa_z = self.get_operators()
        elif self.hamiltonian_type == 'two_qubits':
            sa_x, sa_y, sa_z, sb_x, sb_y, sb_z = self.get_operators()
        else:
            raise Exception('No Hamiltonian was found.')

        self.simulation = qt.sesolve(H=self.H, psi0=self.initial_state, tlist=self.times)

        # get final density matrix:
        if self.hamiltonian_type == 'single_qubit':
            self.final_dm = qt.ket2dm(self.simulation.states[-1])
        elif self.hamiltonian_type == 'two_qubits':
            self.final_dm = qt.ptrace(self.simulation.states[-1], 1)

        if store_trajectory:
            for state in self.simulation.states:
                self.bloch_vectors_a.append([qt.expect(sa_x, state), qt.expect(sa_y, state), qt.expect(sa_z, state)])
                if self.hamiltonian_type == 'two_qubits':
                    self.bloch_vectors_b.append(
                        [qt.expect(sb_x, state), qt.expect(sb_y, state), qt.expect(sb_z, state)])

    def draw_trajectory(self):
        """
        Present 3D bloch sphere with the trajectory of the qubit state as function of time (indicates by the color of
        points.
        """

        def get_sphere(steps=20):
            """
            Generate the coordinates for a sphere.
            :param steps: The number of angle steps.
            :return: x, y and z arrays for generating a sphere with plt.plot_surface(x, y, z).
            """
            phi = np.linspace(0, np.pi, steps)
            theta = np.linspace(0, 2 * np.pi, steps)
            phi, theta = np.meshgrid(phi, theta)

            # The Cartesian coordinates of the unit sphere
            x = np.sin(phi) * np.cos(theta)
            y = np.sin(phi) * np.sin(theta)
            z = np.cos(phi)

            return x, y, z

        if not self.bloch_vectors_a:
            raise Exception(r'No Bloch vectors were found.')

        # Get points on the Bloch-sphere
        xs_a = np.array([point[0] for point in self.bloch_vectors_a])
        ys_a = np.array([point[1] for point in self.bloch_vectors_a])
        zs_a = np.array([point[2] for point in self.bloch_vectors_a])
        if self.hamiltonian_type == 'two_qubits':
            xs_b = np.array([point[0] for point in self.bloch_vectors_b])
            ys_b = np.array([point[1] for point in self.bloch_vectors_b])
            zs_b = np.array([point[2] for point in self.bloch_vectors_b])

        colors = np.linspace(0, 1, len(xs_a))

        x, y, z = get_sphere()

        # Set the aspect ratio to 1 so our sphere looks spherical
        fig = plt.figure(figsize=plt.figaspect(1.))

        if self.hamiltonian_type == 'single_qubit':
            axes = [fig.add_subplot(111, projection='3d')]
        elif self.hamiltonian_type == 'two_qubits':
            axes = [fig.add_subplot(121, projection='3d'), fig.add_subplot(122, projection='3d')]
        else:
            raise Exception('No Hamiltonian was found.')

        [ax.set_box_aspect([1.1, 1.1, 1]) for ax in axes]

        # plot Bloch sphere and points
        [ax.plot_surface(x, y, z, alpha=0.2, cmap='bone', edgecolor='black', linewidth=0.25) for ax in axes]
        axes[0].scatter(xs_a, ys_a, zs_a, s=50, c=colors, cmap='Reds', edgecolors='black')
        if self.hamiltonian_type == 'two_qubits':
            axes[1].scatter(xs_b, ys_b, zs_b, s=50, c=colors, cmap='Reds', edgecolors='black')

        # add lines
        [ax.plot([-1, 1], [0, 0], [0, 0], color='k') for ax in axes]
        [ax.plot([0, 0], [-1, 1], [0, 0], color='k') for ax in axes]
        [ax.plot([0, 0], [0, 0], [-1, 1], color='k') for ax in axes]

        # add text
        [ax.text(0, 0, 1.2, r'$\left|+,z\right\rangle$') for ax in axes]
        [ax.text(0, 0, -1.2, r'$\left|-,z\right\rangle$') for ax in axes]
        [ax.text(1.1, 0, 0, r'$\left|+,x\right\rangle$') for ax in axes]
        [ax.text(-1.55, 0, 0, r'$\left|-,x\right\rangle$') for ax in axes]
        [ax.text(0, 1.1, 0, r'$\left|+,y\right\rangle$') for ax in axes]
        [ax.text(0, -1.2, 0, r'$\left|-,y\right\rangle$') for ax in axes]

        [ax.axis('off') for ax in axes]
        plt.show()

    def draw_pulse(self):
        """
        Plot the driving pulses.
        """
        fig, ax = plt.subplots()
        args = []
        for i, (envelope_func, direction) in enumerate(self.envelopes):
            pulse = np.array([envelope_func(t, args) for t in self.times])
            ax.plot(self.times, pulse, label=str(direction))
            ax.fill_between(self.times, pulse, alpha=0.1)

        ax.set(xlabel='time', xlim=(self.times[0], self.times[-1]))
        ax.set_ylim(bottom=0)
        ax.legend()
        ax.grid()
        plt.show()

    def get_operators(self):
        """
        Generate Pauli operators for single and two qubits simulations,
         assuming the drive is applied to the first qubit.
        :return: Pauli matrices sigma_x, sigma_y and sigma_z
        """
        s_x = qt.sigmax()
        s_y = qt.sigmay()
        s_z = qt.sigmaz()
        iden = qt.identity(self.dimensions)

        if self.hamiltonian_type == 'single_qubit':
            sa_x = s_x
            sa_y = s_y
            sa_z = s_z
            return sa_x, sa_y, sa_z

        if self.hamiltonian_type == 'two_qubits':
            sa_x = qt.tensor(s_x, iden)
            sa_y = qt.tensor(s_y, iden)
            sa_z = qt.tensor(s_z, iden)
            sb_x = qt.tensor(iden, s_x)
            sb_y = qt.tensor(iden, s_y)
            sb_z = qt.tensor(iden, s_z)
            return sa_x, sa_y, sa_z, sb_x, sb_y, sb_z


def simulate_single_qubit(centers, amplitudes, widths):
    """
    Wrapper for the TLSSimulation class. Simulates the time evolution of a single driven qubit.
    The qubit is assumed to be in the ground state (?).
    The energy gap is assumed to be 1 (?).
    The simulation duration is 10 and the time step is 0.1 (?).
    :param centers: The centers of the three Gaussian pulses (in the x, y and z direction), [c_x, c_y, c_z].
    :param amplitudes: The amplitudes of the three Gaussian pulses, [a_x, a_y, a_z].
    :param widths: The widths of the three Gaussian pulses, [w_x, w_y, w_z].
    :return: The final density matrix of the qubit in the format: array([rho_00, rho01; rho_10, rho_11]) and a list of
             lists containing (gaussian envelope, direction).
             Note that the envelope functions require an 'arg' input (can be set to None).
    """

    sim_params = {'duration': 10,
                  'time_step': 0.1}

    sim = TLSSimulation(**sim_params)
    sim.add_hamiltonian(hamiltonian_type='single_qubit', **{'w_a': 1})
    sim.add_initial_state(state_string='ground')
    sim.add_drive(envelope_type='gaussian', direction=[1, 0, 0], **{'center': centers[0],
                                                                    'amplitude': amplitudes[0],
                                                                    'width': widths[0]})
    sim.add_drive(envelope_type='gaussian', direction=[0, 1, 0], **{'center': centers[1],
                                                                    'amplitude': amplitudes[1],
                                                                    'width': widths[1]})
    sim.add_drive(envelope_type='gaussian', direction=[0, 0, 1], **{'center': centers[2],
                                                                    'amplitude': amplitudes[2],
                                                                    'width': widths[2]})
    sim.simulate(store_trajectory=False)

    return sim.final_dm.data.A, sim.envelopes


def simulate_two_qubits(centers, amplitudes, widths):
    """
    Wrapper for the TLSSimulation class. Simulates the time evolution of two qubits, coupled via the interaction term:
    g * (sigma_plus * sigma_minus + sigma_minus * sigma_plus).

    Both qubits are assumed to be in the ground state (?).
    The qubit energy gaps are assumed to be w_a = w_b = 1 (?).
    The coupling strength is assumed to be g = 1 (?).
    The simulation duration is 10 and the time step is 0.1 (?).
    :param centers: The centers of the three Gaussian pulses (in the x, y and z direction), [c_x, c_y, c_z].
    :param amplitudes: The amplitudes of the three Gaussian pulses, [a_x, a_y, a_z].
    :param widths: The widths of the three Gaussian pulses, [w_x, w_y, w_z].
    :return: The final density matrix of the second qubit in the format: array([rho_00, rho01; rho_10, rho_11]) and a
             lists of tuples containing (gaussian envelope, direction).
             Note that the envelope functions require an 'arg' input (can be set to None).
    """

    sim_params = {'duration': 10,
                  'time_step': 0.1}

    sim = TLSSimulation(**sim_params)
    sim.add_hamiltonian(hamiltonian_type='two_qubits', **{'w_a': 1,
                                                          'w_b': 1,
                                                          'g': 1})
    sim.add_initial_state(state_string='ground')
    sim.add_drive(envelope_type='gaussian', direction=[1, 0, 0], **{'center': centers[0],
                                                                    'amplitude': amplitudes[0],
                                                                    'width': widths[0]})
    sim.add_drive(envelope_type='gaussian', direction=[0, 1, 0], **{'center': centers[1],
                                                                    'amplitude': amplitudes[1],
                                                                    'width': widths[1]})
    sim.add_drive(envelope_type='gaussian', direction=[0, 0, 1], **{'center': centers[2],
                                                                    'amplitude': amplitudes[2],
                                                                    'width': widths[2]})
    sim.simulate(store_trajectory=False)

    return sim.final_dm.data.A, sim.envelopes


if __name__ == '__main__':
    """ Direct simulation example """
    # sim_params = {'duration': 10,
    #               'time_step': 0.1}
    #
    # sim = TLSSimulation(**sim_params)
    # # sim.add_hamiltonian(hamiltonian_type='single_qubit', **{'w_a': 1})
    # sim.add_hamiltonian(hamiltonian_type='two_qubits', **{'w_a': 0,
    #                                                       'w_b': 0,
    #                                                       'g': 1})
    # sim.add_initial_state(state_string='ground')
    # sim.add_drive(envelope_type='gaussian', direction=[1, 0, 0], **{'center': 3, 'amplitude': 1, 'width': 0.5})
    # sim.add_drive(envelope_type='gaussian', direction=[1, 0, 0], **{'center': 6, 'amplitude': 0.6, 'width': 0.4})
    # sim.simulate(store_trajectory=True)
    # sim.draw_trajectory()
    # sim.draw_pulse()

    """ Single/Two qubits Wrapper simulation example """
    output, envelopes = simulate_single_qubit(centers=[4, 5, 6], amplitudes=[0.8, 1, 1.2], widths=[0.4, 0.5, 0.6])
    # output, envelopes = simulate_two_qubits(centers=[4, 5, 6], amplitudes=[0.8, 1, 1.2], widths=[0.4, 0.5, 0.6])<|MERGE_RESOLUTION|>--- conflicted
+++ resolved
@@ -4,21 +4,13 @@
 from qutip import sigmax, sigmay, sigmaz
 import random
 
-<<<<<<< HEAD
-THETA = 0
-THETA_DOT = 1
-AMP = 1
-AMP_DOT = 3
-=======
 OMEGA_ERR_FACTOR = 0.1
 THETA_BOOST_CONTROL = 5
->>>>>>> 1a774c73
-
 
 
 class QuantumEnvironment:
     """
-    The model is implemented as such - we have some energy gap w0. We induce a Hamiltonian in
+    The model is implemeneted as such - we have some energy gap w0. We induce a Hamiltonian in
     the x-y plane whose parameters are the angle θ and amplitude A. The model keeps θ_dot and
     A_dot. At every time step, the environment user is asked whether he wants, for both θ_dot
     and A_dot, whether he wants to increase/decrease them. The parameters are updated, a time
@@ -111,36 +103,6 @@
         :return:
         """
         self.steps += 1
-<<<<<<< HEAD
-        # Update Hamiltonian parameters (including its derivatives)
-        #        0  1  2  3
-        # θ_dot  -  -  +  +
-        # A_dot  -  +  -  +
-        theta_boost = (action // 2 - 0.5) * 2
-        amp_boost = (action % 2 - 0.5) * 2
-
-        # TODO - this part is also messy and will be cleaned up + it is repetitive
-        #        since it also appears in the 'reset' method.
-        #        ALSO - we need to try to apply usage of self.skips.
-        #               If we won't like using it, we can set it to 1.
-        self.ham_parameters[THETA_DOT] += theta_boost * T_BOOST_CONTROL
-        self.ham_parameters[AMP_DOT] += amp_boost * A_BOOST_CONTROL
-
-        self.ham_parameters[THETA] += self.ham_parameters[THETA_DOT] * self.dt
-        self.ham_parameters[AMP] += self.ham_parameters[AMP_DOT] * self.dt
-        self.ham_parameters[AMP] = abs(self.ham_parameters[AMP])
-
-        amp = self.ham_parameters[AMP]
-        amp_d = self.ham_parameters[AMP_DOT]
-        theta_d = self.ham_parameters[THETA_DOT]
-        theta = self.ham_parameters[THETA]
-
-        # We want a high cost for high amps and high frequencies
-        reward = -(amp * amp + theta_d * theta_d) * AMPLITUDE_ERR
-
-        hamiltonian = self.energy_gap + amp * (np.cos(theta) * sigmax() + np.sin(theta) * sigmay())
-        unitary_op = (1j * hamiltonian * self.dt).expm()
-=======
 
         action = (action * 2) - 1
         self.ham_omega += action * THETA_BOOST_CONTROL
@@ -156,7 +118,6 @@
         # Maybe take linear order of U
         unitary_op = (- 1j * ham_tot * self.dt).expm()
         # Maybe remove unit
->>>>>>> 1a774c73
         self.state = (unitary_op * self.state).unit()
 
         reward = self.fidelity() - (self.ham_omega ** 2) * OMEGA_ERR_FACTOR
